<<<<<<< HEAD
=======
# Simulador_Camadas_Rede_TR1
 Simulador das camadas Física e de Enlace para a disciplina de Teleinformática e Redes 1 (TR1).

---

## 🧱 Requisitos

- Python **3.10 ou superior**
- Git (para clonar o projeto)
- Acesso à linha de comando (Linux/macOS: terminal | Windows: PowerShell, CMD ou GitBash)

---

## ⚙️ Etapas de Instalação

### 1. Clone o repositório

#### Clonar o repositório:

```bash
git clone https://github.com/guilhermerm99/Simulador_Camadas_Rede_TR1.git
```

#### Ir para o `path` do projeto clonado:
```bash
cd Simulador_Camadas_Rede_TR1
```

--- 

### 2. Crie um ambiente virtual (opcional, mas recomendado)

> O ambiente virtual **evita conflitos** de **dependências com outros projetos**.

#### Linux/macOS:

```bash
python3 -m venv venv
source venv/bin/activate
```

#### Windows:

```cmd
python -m venv venv
.\venv\Scripts\activate
```

---

### 3. Instale as dependências

O projeto possui um arquivo `requirements.txt` com todas as bibliotecas utilizadas no projeto. Para instalá-las:

```bash
pip install -r requirements.txt
```

> Caso adicione uma nova biblioteca, o `requerements.txt` será atualizado automátiamente.

---

## ▶️ Executando o Simulador

Com o ambiente ativado e as dependências instaladas, execute:

```bash
python3 InterfaceGUI/interface_tkinter.py
```

Ou no Windows (caso use `python` em vez de `python3`):

```powershell
python InterfaceGUI/interface_tkinter.py
```

A interface gráfica será aberta, permitindo simular diferentes técnicas de enquadramento, modulação e controle de erros.

---

## 🙋‍♂️ Erros Frequentes

- **Não tenho o `venv` no Linux**
  Rode:
  ```bash
  sudo apt install python3-venv
  ```

- **Erro com o `tkinter`**
  No Linux, instale via:
  ```bash
  sudo apt install python3-tk
  ```

---

## 🧼 Arquivos ignorados

Este projeto já possui `.gitignore` configurado para ignorar:

- Ambientes virtuais (`venv/`)
- Arquivos temporários e de cache
- Arquivos de sistema específicos

---
>>>>>>> 555b4392
<|MERGE_RESOLUTION|>--- conflicted
+++ resolved
@@ -1,108 +1,105 @@
-<<<<<<< HEAD
-=======
-# Simulador_Camadas_Rede_TR1
- Simulador das camadas Física e de Enlace para a disciplina de Teleinformática e Redes 1 (TR1).
-
----
-
-## 🧱 Requisitos
-
-- Python **3.10 ou superior**
-- Git (para clonar o projeto)
-- Acesso à linha de comando (Linux/macOS: terminal | Windows: PowerShell, CMD ou GitBash)
-
----
-
-## ⚙️ Etapas de Instalação
-
-### 1. Clone o repositório
-
-#### Clonar o repositório:
-
-```bash
-git clone https://github.com/guilhermerm99/Simulador_Camadas_Rede_TR1.git
-```
-
-#### Ir para o `path` do projeto clonado:
-```bash
-cd Simulador_Camadas_Rede_TR1
-```
-
---- 
-
-### 2. Crie um ambiente virtual (opcional, mas recomendado)
-
-> O ambiente virtual **evita conflitos** de **dependências com outros projetos**.
-
-#### Linux/macOS:
-
-```bash
-python3 -m venv venv
-source venv/bin/activate
-```
-
-#### Windows:
-
-```cmd
-python -m venv venv
-.\venv\Scripts\activate
-```
-
----
-
-### 3. Instale as dependências
-
-O projeto possui um arquivo `requirements.txt` com todas as bibliotecas utilizadas no projeto. Para instalá-las:
-
-```bash
-pip install -r requirements.txt
-```
-
-> Caso adicione uma nova biblioteca, o `requerements.txt` será atualizado automátiamente.
-
----
-
-## ▶️ Executando o Simulador
-
-Com o ambiente ativado e as dependências instaladas, execute:
-
-```bash
-python3 InterfaceGUI/interface_tkinter.py
-```
-
-Ou no Windows (caso use `python` em vez de `python3`):
-
-```powershell
-python InterfaceGUI/interface_tkinter.py
-```
-
-A interface gráfica será aberta, permitindo simular diferentes técnicas de enquadramento, modulação e controle de erros.
-
----
-
-## 🙋‍♂️ Erros Frequentes
-
-- **Não tenho o `venv` no Linux**
-  Rode:
-  ```bash
-  sudo apt install python3-venv
-  ```
-
-- **Erro com o `tkinter`**
-  No Linux, instale via:
-  ```bash
-  sudo apt install python3-tk
-  ```
-
----
-
-## 🧼 Arquivos ignorados
-
-Este projeto já possui `.gitignore` configurado para ignorar:
-
-- Ambientes virtuais (`venv/`)
-- Arquivos temporários e de cache
-- Arquivos de sistema específicos
-
----
->>>>>>> 555b4392
+# Simulador_Camadas_Rede_TR1
+ Simulador das camadas Física e de Enlace para a disciplina de Teleinformática e Redes 1 (TR1).
+
+---
+
+## 🧱 Requisitos
+
+- Python **3.10 ou superior**
+- Git (para clonar o projeto)
+- Acesso à linha de comando (Linux/macOS: terminal | Windows: PowerShell, CMD ou GitBash)
+
+---
+
+## ⚙️ Etapas de Instalação
+
+### 1. Clone o repositório
+
+#### Clonar o repositório:
+
+```bash
+git clone https://github.com/guilhermerm99/Simulador_Camadas_Rede_TR1.git
+```
+
+#### Ir para o `path` do projeto clonado:
+```bash
+cd Simulador_Camadas_Rede_TR1
+```
+
+--- 
+
+### 2. Crie um ambiente virtual (opcional, mas recomendado)
+
+> O ambiente virtual **evita conflitos** de **dependências com outros projetos**.
+
+#### Linux/macOS:
+
+```bash
+python3 -m venv venv
+source venv/bin/activate
+```
+
+#### Windows:
+
+```cmd
+python -m venv venv
+.\venv\Scripts\activate
+```
+
+---
+
+### 3. Instale as dependências
+
+O projeto possui um arquivo `requirements.txt` com todas as bibliotecas utilizadas no projeto. Para instalá-las:
+
+```bash
+pip install -r requirements.txt
+```
+
+> Caso adicione uma nova biblioteca, o `requerements.txt` será atualizado automátiamente.
+
+---
+
+## ▶️ Executando o Simulador
+
+Com o ambiente ativado e as dependências instaladas, execute:
+
+```bash
+python3 InterfaceGUI/interface_tkinter.py
+```
+
+Ou no Windows (caso use `python` em vez de `python3`):
+
+```powershell
+python InterfaceGUI/interface_tkinter.py
+```
+
+A interface gráfica será aberta, permitindo simular diferentes técnicas de enquadramento, modulação e controle de erros.
+
+---
+
+## 🙋‍♂️ Erros Frequentes
+
+- **Não tenho o `venv` no Linux**
+  Rode:
+  ```bash
+  sudo apt install python3-venv
+  ```
+
+- **Erro com o `tkinter`**
+  No Linux, instale via:
+  ```bash
+  sudo apt install python3-tk
+  ```
+
+---
+
+## 🧼 Arquivos ignorados
+
+Este projeto já possui `.gitignore` configurado para ignorar:
+
+- Ambientes virtuais (`venv/`)
+- Arquivos temporários e de cache
+- Arquivos de sistema específicos
+
+---